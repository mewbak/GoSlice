--- conflicted
+++ resolved
@@ -17,30 +17,20 @@
 	degree       int
 	min, max     data.MicroPoint
 	rectlinear   bool
-<<<<<<< HEAD
-=======
 	zigZag       bool
->>>>>>> a763e170
 }
 
 // NewLinearPattern provides a simple linear infill pattern consisting of simple parallel lines.
 // The direction of the lines is switching for each layer by 90°.
-<<<<<<< HEAD
-func NewLinearPattern(lineWidth data.Micrometer, lineDistance data.Micrometer, min data.MicroPoint, max data.MicroPoint, degree int, rectlinear bool) Pattern {
-=======
-func NewLinearPattern(lineWidth data.Micrometer, lineDistance data.Micrometer, min data.MicroPoint, max data.MicroPoint, degree int, zigZag bool) Pattern {
->>>>>>> a763e170
+func NewLinearPattern(lineWidth data.Micrometer, lineDistance data.Micrometer, min data.MicroPoint, max data.MicroPoint, degree int, rectlinear bool, zigZag bool) Pattern {
 	return linear{
 		lineDistance: lineDistance,
 		lineWidth:    lineWidth,
 		degree:       degree,
 		min:          min,
 		max:          max,
-<<<<<<< HEAD
+		zigZag:       zigZag,
 		rectlinear:   rectlinear,
-=======
-		zigZag:       zigZag,
->>>>>>> a763e170
 	}
 }
 
