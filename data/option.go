--- conflicted
+++ resolved
@@ -77,7 +77,6 @@
 	return "Micrometer"
 }
 
-<<<<<<< HEAD
 // SupportOptions contains all Support specific GoSlice options.
 type SupportOptions struct {
 	// Enabled enables the generation of support structures.
@@ -88,7 +87,8 @@
 
 	// TopGapLayers is the amount of layers without support.
 	TopGapLayers int
-=======
+}
+
 // FanSpeedOptions used to control fan speed at given layers.
 type FanSpeedOptions struct {
 	LayerToSpeedLUT map[int]int
@@ -138,7 +138,6 @@
 
 	f.LayerToSpeedLUT = lut
 	return nil
->>>>>>> c581a874
 }
 
 // PrintOptions contains all Print specific GoSlice options.
